#[cfg(not(target_arch = "wasm32"))]
use std::io::{BufRead, BufReader};
#[cfg(not(target_arch = "wasm32"))]
use std::fs::File;
use seahash::hash;

pub type Hash = u64;
static HASH_MAX: Hash = std::u64::MAX;

#[inline]
pub fn fast_hash(input: &str) -> Hash {
    hash(input.as_bytes()) as Hash
}

#[inline]
fn is_allowed_filter(ch: char) -> bool {
    ch.is_alphanumeric() || ch == '%'
}

#[inline]
fn is_allowed_hostname(ch: char) -> bool {
    is_allowed_filter(ch) || ch == '_' /* '_' */ || ch == '-' /* '-' */
}

pub const TOKENS_BUFFER_SIZE: usize = 128;
pub const TOKENS_BUFFER_RESERVED: usize = 1;
const TOKENS_MAX: usize = TOKENS_BUFFER_SIZE - TOKENS_BUFFER_RESERVED;

fn fast_tokenizer_no_regex(
    pattern: &str,
    is_allowed_code: &Fn(char) -> bool,
    skip_first_token: bool,
    skip_last_token: bool,
    tokens_buffer: &mut Vec<Hash>
) {
    // let mut tokens_buffer_index = 0;
    let mut inside: bool = false;
    let mut start = 0;
    let mut preceding_ch: Option<char> = None; // Used to check if a '*' is not just before a token

    for (i, c) in pattern.char_indices() {
        if tokens_buffer.len() >= TOKENS_MAX {
            return;
        }
        if is_allowed_code(c) {
            if !inside {
                inside = true;
                start = i;
            }
        } else if inside {
            inside = false;
            // Should not be followed by '*'
            if (start != 0 || !skip_first_token)
                && i - start > 1
                && c != '*'
                && preceding_ch != Some('*')
            {
                let hash = fast_hash(&pattern[start..i]);
                tokens_buffer.push(hash);
            }
            preceding_ch = Some(c);
        } else {
            preceding_ch = Some(c);
        }
        
    }

    if !skip_last_token
        && inside
        && pattern.len() - start > 1
        && (preceding_ch != Some('*'))
    {
        let hash = fast_hash(&pattern[start..]);
        tokens_buffer.push(hash);
    }
}

fn fast_tokenizer(
    pattern: &str,
    is_allowed_code: &Fn(char) -> bool,
    skip_first_token: bool,
    skip_last_token: bool,
    tokens_buffer: &mut Vec<Hash>) {

    let mut inside: bool = false;
    let mut start = 0;
    let chars = pattern.char_indices();

    for (i, c) in chars {
        if tokens_buffer.len() >= TOKENS_MAX {
            break;
        }
        if is_allowed_code(c) {
            if !inside {
                inside = true;
                start = i;
            }
        } else if inside {
            inside = false;
            if !skip_first_token || start != 0 {
                let hash = fast_hash(&pattern[start..i]);
                tokens_buffer.push(hash);
            }
        }
    }

    if !skip_last_token && inside {
        let hash = fast_hash(&pattern[start..]);
        tokens_buffer.push(hash);
    }
}

pub fn tokenize_pooled(pattern: &str, tokens_buffer: &mut Vec<Hash>) {
    fast_tokenizer_no_regex(pattern, &is_allowed_filter, false, false, tokens_buffer);
}

pub fn tokenize(pattern: &str) -> Vec<Hash> {
    let mut tokens_buffer: Vec<Hash> = Vec::with_capacity(TOKENS_BUFFER_SIZE);
    fast_tokenizer_no_regex(pattern, &is_allowed_filter, false, false, &mut tokens_buffer);
    tokens_buffer
}


pub fn tokenize_filter(pattern: &str, skip_first_token: bool, skip_last_token: bool) -> Vec<Hash> {
    let mut tokens_buffer: Vec<Hash> = Vec::with_capacity(TOKENS_BUFFER_SIZE);
    fast_tokenizer_no_regex(pattern, &is_allowed_filter, skip_first_token, skip_last_token, &mut tokens_buffer);
    tokens_buffer
}

fn compact_tokens<T: std::cmp::Ord>(tokens: &mut Vec<T>) {
    tokens.sort_unstable();
    tokens.dedup();
}


pub fn create_fuzzy_signature(pattern: &str) -> Vec<Hash> {
    let mut tokens: Vec<Hash> = Vec::with_capacity(TOKENS_BUFFER_SIZE);
    fast_tokenizer(pattern, &is_allowed_filter, false, false, &mut tokens);
    compact_tokens(&mut tokens);
    tokens
}


pub fn create_combined_fuzzy_signature(patterns: &[String]) -> Vec<Hash> {
    let mut tokens: Vec<Hash> = Vec::with_capacity(TOKENS_BUFFER_SIZE);
    for p in patterns {
        fast_tokenizer(p, &is_allowed_filter, false, false, &mut tokens);
    }
    
    compact_tokens(&mut tokens);
    tokens
}

pub fn bin_lookup<T: Ord>(arr: &[T], elt: T) -> bool {
    arr.binary_search(&elt).is_ok()
}

const EXPECTED_RULES: usize = 75000;
#[cfg(not(target_arch = "wasm32"))]
<<<<<<< HEAD
pub fn read_rules(filename: &str) -> Vec<String> {
=======
pub fn read_file_lines(filename: &str) -> Vec<String> {
>>>>>>> 47fc0535
    let f = File::open(filename).unwrap_or_else(|_| panic!("File {} not found", filename));
    let reader = BufReader::new(f);
    let mut rules: Vec<String> = Vec::with_capacity(EXPECTED_RULES);
    for line in reader.lines() {
        let l = line.unwrap();
        rules.push(l);
    }
    rules.shrink_to_fit();
    rules
}
#[cfg(not(target_arch = "wasm32"))]
pub fn rules_from_lists(lists: &[String]) -> Vec<String> {
    let mut rules: Vec<String> = Vec::with_capacity(EXPECTED_RULES);
    for filename in lists {
        let mut list_rules = read_file_lines(filename);
        rules.append(&mut list_rules);
    }
    rules.shrink_to_fit();
    rules
}

#[cfg(test)]
mod tests {
    use super::*;

    #[test]
    #[ignore] // won't match hard-coded values when using a different hash function
    fn fast_hash_matches_ts() {
        assert_eq!(fast_hash("hello world"), 4173747013); // cross-checked with the TS implementation
        assert_eq!(fast_hash("ello worl"), 2759317833); // cross-checked with the TS implementation
        assert_eq!(
            fast_hash(&"hello world"[1..10]),
            fast_hash("ello worl")
        );
        assert_eq!(fast_hash(&"hello world"[1..5]), fast_hash("ello"));
    }

    fn t(tokens: &[&str]) -> Vec<Hash> {
        tokens.into_iter().map(|t| fast_hash(&t)).collect()
    }

    #[test]
    fn tokenize_filter_works() {
        assert_eq!(
            tokenize_filter("", false, false).as_slice(),
            t(&vec![]).as_slice()
        );
        assert_eq!(
            tokenize_filter("", true, false).as_slice(),
            t(&vec![]).as_slice()
        );
        assert_eq!(
            tokenize_filter("", false, true).as_slice(),
            t(&vec![]).as_slice()
        );
        assert_eq!(
            tokenize_filter("", true, true).as_slice(),
            t(&vec![]).as_slice()
        );
        assert_eq!(
            tokenize_filter("", false, false).as_slice(),
            t(&vec![]).as_slice()
        );

        assert_eq!(
            tokenize_filter("foo/bar baz", false, false).as_slice(),
            t(&vec!["foo", "bar", "baz"]).as_slice()
        );
        assert_eq!(
            tokenize_filter("foo/bar baz", true, false).as_slice(),
            t(&vec!["bar", "baz"]).as_slice()
        );
        assert_eq!(
            tokenize_filter("foo/bar baz", true, true).as_slice(),
            t(&vec!["bar"]).as_slice()
        );
        assert_eq!(
            tokenize_filter("foo/bar baz", false, true).as_slice(),
            t(&vec!["foo", "bar"]).as_slice()
        );
        assert_eq!(
            tokenize_filter("foo////bar baz", false, true).as_slice(),
            t(&vec!["foo", "bar"]).as_slice()
        );
    }

    #[test]
    fn tokenize_works() {
        assert_eq!(
            tokenize("").as_slice(),
            t(&vec![]).as_slice()
        );
        assert_eq!(
            tokenize("foo").as_slice(),
            t(&vec!["foo"]).as_slice()
        );
        assert_eq!(
            tokenize("foo/bar").as_slice(),
            t(&vec!["foo", "bar"]).as_slice()
        );
        assert_eq!(
            tokenize("foo-bar").as_slice(),
            t(&vec!["foo", "bar"]).as_slice()
        );
        assert_eq!(
            tokenize("foo.bar").as_slice(),
            t(&vec!["foo", "bar"]).as_slice()
        );
        assert_eq!(
            tokenize("foo.barƬ").as_slice(),
            t(&vec!["foo", "barƬ"]).as_slice()
        );

        // Tokens cannot be surrounded by *
        assert_eq!(
            tokenize("foo.barƬ*").as_slice(),
            t(&vec!["foo"]).as_slice()
        );
        assert_eq!(
            tokenize("*foo.barƬ").as_slice(),
            t(&vec!["barƬ"]).as_slice()
        );
        assert_eq!(
            tokenize("*foo.barƬ*").as_slice(),
            t(&vec![]).as_slice()
        );
    }

    #[test]
    fn create_fuzzy_signature_works() {
        assert_eq!(create_fuzzy_signature("").as_slice(), t(&vec![]).as_slice());
        let mut tokens = t(&vec!["bar", "foo"]);
        tokens.sort_unstable();
        assert_eq!(create_fuzzy_signature("foo bar").as_slice(), tokens.as_slice());
        assert_eq!(create_fuzzy_signature("bar foo").as_slice(), tokens.as_slice());
        assert_eq!(create_fuzzy_signature("foo bar foo foo").as_slice(), tokens.as_slice());
    }

    #[test]
    fn bin_lookup_works() {
        assert_eq!(bin_lookup(&vec![], 42), false);
        assert_eq!(bin_lookup(&vec![42], 42), true);
        assert_eq!(bin_lookup(&vec![1, 2, 3, 4, 42], 42), true);
        assert_eq!(bin_lookup(&vec![1, 2, 3, 4, 42], 1), true);
        assert_eq!(bin_lookup(&vec![1, 2, 3, 4, 42], 3), true);
        assert_eq!(bin_lookup(&vec![1, 2, 3, 4, 42], 43), false);
        assert_eq!(bin_lookup(&vec![1, 2, 3, 4, 42], 0), false);
        assert_eq!(bin_lookup(&vec![1, 2, 3, 4, 42], 5), false);
    }

}<|MERGE_RESOLUTION|>--- conflicted
+++ resolved
@@ -157,11 +157,7 @@
 
 const EXPECTED_RULES: usize = 75000;
 #[cfg(not(target_arch = "wasm32"))]
-<<<<<<< HEAD
-pub fn read_rules(filename: &str) -> Vec<String> {
-=======
 pub fn read_file_lines(filename: &str) -> Vec<String> {
->>>>>>> 47fc0535
     let f = File::open(filename).unwrap_or_else(|_| panic!("File {} not found", filename));
     let reader = BufReader::new(f);
     let mut rules: Vec<String> = Vec::with_capacity(EXPECTED_RULES);
